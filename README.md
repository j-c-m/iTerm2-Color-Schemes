# iTerm Color Schemes

- [Intro](#intro)
- [Installation Instructions](#installation-instructions)
- [Contribute](#contribute)
- [Screenshots](#screenshots)
- [Credits](#credits)
- [Extra](#extra)
  - [X11 Installation](#x11-installation)
  - [Konsole color schemes](#konsole-color-schemes)
  - [Terminator color schemes](#terminator-color-schemes)
  - [Mac OS Terminal color schemes](#terminal-color-schemes)
  - [PuTTY color schemes](#putty-color-schemes)
  - [Previewing color schemes](#previewing-color-schemes)

## Intro
This is a set of color schemes for iTerm (aka iTerm2). Screenshots below and in the [screenshots](screenshots/) directory.

## Installation Instructions
To install:

* Launch iTerm 2. Get the latest version at <a href="http://www.iterm2.com">iterm2.com</a>
* Type CMD+i (⌘+i)
* Navigate to **Colors** tab
* Click on **Color Presets**
* Click on **Import**
* Select the .itermcolors file(s) of the scheme(s) you'd like to use
* Click on **Color Presets** and choose a color scheme

## Contribute
Have a great iTerm theme? Send it to me via a Pull Request! To export your theme settings:

* Launch iTerm 2
* Type CMD+i (⌘+i)
* Navigate to **Colors** tab
* Click on **Color Presets**
* Click on **Export**
* Save the .itermcolors file

To include a screenshot, please generate the output using the [screenshotTable.sh script](tools/screenshotTable.sh) in the ```tools``` directory.

**For screenshot consistency, please have your font set to 13pt Monaco and no transparency on the window**

## Screenshots
### 3024 Day

![Screenshot](screenshots/3024_day.png)

### 3024 Night

![Screenshot](screenshots/3024_night.png)

### AdventureTime

![Screenshot](screenshots/adventure_time.png)

### Afterglow

![Screenshot](screenshots/afterglow.png)

### AlienBlood

![Screenshot](screenshots/alien_blood.png)

### Argonaut

![Screenshot](screenshots/argonaut.png)

### Arthur

![Screenshot](screenshots/arthur.png)

### AtelierSulphurpool

![Screenshot](screenshots/atelier-sulphurpool_dark.png)

### Atom

![Screenshot](screenshots/atom.png)

### Atom One Light

![Screenshot](screenshots/atom_one_light.png)

### ayu
![Screenshot](screenshots/ayu.png)

### ayu Light
![Screenshot](screenshots/ayu_light.png)

### Batman

![Screenshot](screenshots/batman.png)

### Belafonte Day

![Screenshot](screenshots/belafonte_day.png)

### Belafonte Night

![Screenshot](screenshots/belafonte_night.png)

### BirdsOfParadise

![Screenshot](screenshots/birds_of_paradise.png)

### Blazer

![Screenshot](screenshots/blazer.png)

### Borland

![Screenshot](screenshots/borland.png)

### Bright Lights

![Screenshot](screenshots/bright_lights.png)

### Broadcast

![Screenshot](screenshots/broadcast.png)

### Brogrammer

![Screenshot](screenshots/brogrammer.png)

### C64

![Screenshot](screenshots/c64.png)

### Chalk

![Screenshot](screenshots/chalk.png)

### Chalkboard

![Screenshot](screenshots/chalkboard.png)

### Ciapre

![Screenshot](screenshots/ciapre.png)

### CLRS

![Screenshot](screenshots/clrs.png)

### Cobalt Neon

![Screenshot](screenshots/cobalt_neon.png)

### Cobalt2

![Screenshot](screenshots/cobalt2.png)

### CrayonPonyFish

![Screenshot](screenshots/crayon_pony_fish.png)

### Dark Pastel

![Screenshot](screenshots/dark_pastel.png)

### Darkside

![Screenshot](screenshots/darkside.png)

### Deep

![Screenshot](screenshots/deep.png)

### Desert

![Screenshot](screenshots/desert.png)

### DimmedMonokai

![Screenshot](screenshots/dimmed_monokai.png)

### DotGov

![Screenshot](screenshots/dot_gov.png)

### Dracula

![Screenshot](screenshots/dracula.png)

### Duotone Dark

![Screenshot](screenshots/duotone_dark.png)

### Earthsong

![Screenshot](screenshots/earthsong.png)

### Elemental

![Screenshot](screenshots/elemental.png)

### Elementary

![Screenshot](screenshots/elementary.png)

### ENCOM

![Screenshot](screenshots/encom.png)

### Espresso

![Screenshot](screenshots/espresso.png)

### Espresso Libre

![Screenshot](screenshots/espresso_libre.png)

### Fideloper

![Screenshot](screenshots/fideloper.png)

### FirefoxDev

![Screenshot](screenshots/firefox_dev.png)

### Firewatch

![Screenshot](screenshots/firewatch.png)

### FishTank

![Screenshot](screenshots/fish_tank.png)

### Flat

![Screenshot](screenshots/flat.png)

### Flatland

![Screenshot](screenshots/flatland.png)

### Floraverse

![Screenshot](screenshots/floraverse.png)

### Forest Blue

![Screenshot](screenshots/forest_blue.png)

### FrontEndDelight

![Screenshot](screenshots/front_end_delight.png)

### FunForrest

![Screenshot](screenshots/fun_forrest.png)

### Galaxy

![Screenshot](screenshots/galaxy.png)

### Github

![Screenshot](screenshots/github.png)

### Glacier

![Screenshot](screenshots/glacier.png)

### Grape

![Screenshot](screenshots/grape.png)

### Grass

![Screenshot](screenshots/grass.png)

### Gruvbox Dark

![Screenshot](screenshots/gruvbox_dark.png)

### Hardcore

![Screenshot](screenshots/hardcore.png)

### Harper

![Screenshot](screenshots/harper.png)

### Highway

![Screenshot](screenshots/highway.png)

### Hipster Green

![Screenshot](screenshots/hipster_green.png)

### Homebrew

![Screenshot](screenshots/homebrew.png)

### Hurtado

![Screenshot](screenshots/hurtado.png)

### Hybrid

![Screenshot](screenshots/hybrid.png)

### IC_Green_PPL

![Screenshot](screenshots/ic_green_ppl.png)

### IC_Orange_PPL

![Screenshot](screenshots/ic_orange_ppl.png)

### idleToes

![Screenshot](screenshots/idleToes.png)

### IR_Black

![Screenshot](screenshots/ir_black.png)

### Jackie Brown

![Screenshot](screenshots/jackie_brown.png)

### Japanesque

![Screenshot](screenshots/japanesque.png)

### Jellybeans

![Screenshot](screenshots/jellybeans.png)

### JetBrains Darcula

![Screenshot](screenshots/jetbrains_darcula.png)

### Kibble

![Screenshot](screenshots/kibble.png)

### Later This Evening

![Screenshot](screenshots/later_this_evening.png)

### Lavandula

![Screenshot](screenshots/lavandula.png)

### LiquidCarbon

![Screenshot](screenshots/liquid_carbon.png)

### LiquidCarbonTransparent

![Screenshot](screenshots/liquid_carbon_transparent.png)

### LiquidCarbonTransparentInverse

![Screenshot](screenshots/liquid_carbon_transparent_inverse.png)

### Man Page

![Screenshot](screenshots/man_page.png)

### Material

![Screenshot](screenshots/material.png)

### MaterialDark

![Screenshot](screenshots/material_dark.png)

### Mathias

![Screenshot](screenshots/mathias.png)

### Medallion

![Screenshot](screenshots/medallion.png)

### Misterioso

![Screenshot](screenshots/misterioso.png)

### Molokai

![Screenshot](screenshots/molokai.png)

### MonaLisa

![Screenshot](screenshots/mona_lisa.png)

### Monokai Soda

![Screenshot](screenshots/monokai_soda.png)

### Monokai Vivid

![Screenshot](screenshots/monokai_vivid.png)

### N0tch2k

![Screenshot](screenshots/n0tch2k.png)

### Neopolitan

![Screenshot](screenshots/neopolitan.png)

### Neutron

![Screenshot](screenshots/neutron.png)

### NightLion v1

![Screenshot](screenshots/nightlion_v1.png)

### NightLion v2

![Screenshot](screenshots/nightlion_v2.png)

### Novel

![Screenshot](screenshots/novel.png)

### Obsidian

![Screenshot](screenshots/obsidian.png)

### Ocean

![Screenshot](screenshots/ocean.png)


### OceanicMaterial

![Screenshot](screenshots/oceanic_material.png)

### Ollie

![Screenshot](screenshots/ollie.png)

### One Half Dark

![Screenshot](screenshots/onehalfdark.png)

### One Half Light

![Screenshot](screenshots/onehalflight.png)

### Pandora

![Screenshot](screenshots/pandora.png)

### Parasio Dark

![Screenshot](screenshots/paraiso_dark.png)

### PaulMillr

![Screenshot](screenshots/paul_millr.png)

### Pencil Dark

![Screenshot](screenshots/pencil_dark.png)

### Pencil Light

![Screenshot](screenshots/pencil_light.png)

### Piatto Light

![Screenshot](screenshots/piatto_light.png)

### Pnevma

![Screenshot](screenshots/pnevma.png)

### Pro

![Screenshot](screenshots/pro.png)

### Pro Light

![Screenshot](screenshots/pro_light.png)

### Red Alert

![Screenshot](screenshots/red_alert.png)

### Red Planet

![Screenshot](screenshots/red_planet.png)

### Red Sands

![Screenshot](screenshots/red_sands.png)

### Rippedcasts

![Screenshot](screenshots/rippedcasts.png)

### Royal

![Screenshot](screenshots/royal.png)

### Ryuuko

![Screenshot](screenshots/ryuuko.png)

### Seafoam Pastel

![Screenshot](screenshots/seafoam_pastel.png)

### SeaShells

![Screenshot](screenshots/sea_shells.png)

### Seti

![Screenshot](screenshots/seti.png)

### Shaman

![Screenshot](screenshots/shaman.png)

### Slate

![Screenshot](screenshots/slate.png)

### Smyck

![Screenshot](screenshots/smyck.png)

### SoftServer

![Screenshot](screenshots/soft_server.png)

### Solarized Darcula (With background image)

![Screenshot](screenshots/solarized_darcula_with_background.png)

### Solarized Darcula (Without background image)

![Screenshot](screenshots/solarized_darcula.png)

### Solarized Dark

![Screenshot](screenshots/solarized_dark.png)

### Solarized Dark - Patched

Some applications assume the ANSI color code 8 is a gray color. Solarized treats
this code as equal to the background. This theme is for people who prefer the
former. See issues [#59][issue-59], [#62][issue-62], and [#63][issue-63] for
more information.

![Screenshot](screenshots/solarized_dark_patched.png)

[issue-59]: https://github.com/mbadolato/iTerm2-Color-Schemes/issues/59
[issue-62]: https://github.com/mbadolato/iTerm2-Color-Schemes/issues/62
[issue-63]: https://github.com/mbadolato/iTerm2-Color-Schemes/pull/63

### Solarized Dark Higher Contrast

![Screenshot](screenshots/solarized_dark_higher_contrast.png)

### Solarized Light

![Screenshot](screenshots/solarized_light.png)

### SpaceGray

![Screenshot](screenshots/space_gray.png)

### SpaceGray Eighties

![Screenshot](screenshots/spacegray_eighties.png)

### SpaceGray Eighties Dull

![Screenshot](screenshots/spacegray_eighties_dull.png)

### Spacedust

![Screenshot](screenshots/spacedust.png)

### Spiderman

![Screenshot](screenshots/spiderman.png)

### Spring

![Screenshot](screenshots/spring.png)

### Square

![Screenshot](screenshots/square.png)

### Sundried

![Screenshot](screenshots/sundried.png)

### Symfonic

![Screenshot](screenshots/symfonic.png)

### Tango Adapted

![Screenshot](screenshots/tango_adapted.png)

### Tango Half Adapted

![Screenshot](screenshots/tango_half_adapted.png)

### Teerb

![Screenshot](screenshots/teerb.png)

### Terminal Basic

![Screenshot](screenshots/terminal_basic.png)

### Thayer Bright

![Screenshot](screenshots/thayer_bright.png)

### The Hulk

![Screenshot](screenshots/the_hulk.png)

### Tomorrow

![Screenshot](screenshots/tomorrow.png)

### Tomorrow Night

![Screenshot](screenshots/tomorrow_night.png)

### Tomorrow Night Blue

![Screenshot](screenshots/tomorrow_night_blue.png)

### Tomorrow Night Bright

![Screenshot](screenshots/tomorrow_night_bright.png)

### Tomorrow Night Eighties

![Screenshot](screenshots/tomorrow_night_eighties.png)

### ToyChest

![Screenshot](screenshots/toy_chest.png)

### Treehouse

![Screenshot](screenshots/treehouse.png)

### Twilight

![Screenshot](screenshots/twilight.png)

### Ubuntu

![Screenshot](screenshots/ubuntu.png)

### Under The Sea

![Screenshot](screenshots/under_the_sea.png)

### Urple

![Screenshot](screenshots/urple.png)

### Vaughn

![Screenshot](screenshots/vaughn.png)

### VibrantInk

![Screenshot](screenshots/vibrant_ink.png)

### Violet Light

![Screenshot](screenshots/violet_light.png)

### Violet Dark

![Screenshot](screenshots/violet_dark.png)

### WarmNeon

![Screenshot](screenshots/warm_neon.png)

### Wez

![Screenshot](screenshots/wez.png)

### WildCherry

![Screenshot](screenshots/wild_cherry.png)

### Wombat

![Screenshot](screenshots/wombat.png)

### Wryan

![Screenshot](screenshots/wryan.png)

### Zenburn

![Screenshot](screenshots/zenburn.png)

## Credits
The schemes Novel, Espresso, Grass, Homebrew, Ocean, Pro, Man Page, Red Sands, and Terminal Basic are ports of the schemes of the same name included with the Mac Terminal application. All of Terminal's schemes have now been ported, with the excption of "Solid Colors" (random backgrounds, which iTerm doesn't support) and "Aerogel" (which is hideous).

The scheme Violet was created by [ashfinal](https://github.com/ashfinal/vim-colors-violet).

The scheme idleToes was inspired by the [idleFingers](http://www.idlefingers.co.uk/) TextMate theme and suggested for inclusion by Seth Wilson.

The scheme Zenburn was inspired by the [Zenburn](http://sunaku.github.io/zenburn-terminal-color-scheme.html) version created by Suraj N. Kurapati.

The scheme Symfonic was inspired by the color scheme used in the [documentation](http://symfony.com/doc/current/book/index.html) for the [Symfony](http://www.symfony.com) PHP Framework.

The scheme Github was inspired by the color theme palette used at [Github](https://github.com/) for their UI and in some of their mascot images.

The scheme Solarized Darcula was inspired by the color theme created by [@rickhanlonii](https://github.com/rickhanlonii). There are two screenshots below; one with a background and one without. The background image is included in the backgrounds/ directory and the image must be manually set on the profile's Preferences->Window tab. It's hard to see from the screenshot, but it looks great!

The theme Hurtado was found [here](https://github.com/juanghurtado/dotfiles).

The theme Molokai was based on the [vim colorscheme](https://github.com/tomasr/molokai) of the same name.

The theme Monokai Soda was found [here](https://github.com/deepsweet/Monokai-Soda-iTerm).

The theme Monokai Vivid was created by [vitalymak](https://github.com/vitalymak/iTerm2-Color-Schemes).

The theme Neopolitan was created by [daytonn](https://github.com/daytonn/iTerm2-Color-Schemes)

The themes Solarized Dark and Solarized Light come from the official [Solarized web site](http://ethanschoonover.com/solarized)

The Obsidian theme was on my hard drive and I don't recall where it came from. If anyone knows, ping me and I'll link back to the author(s).

The Spacedust theme was created by [mhallendal](https://github.com/mhallendal/spacedust-theme) and ported to iTerm by [Couto](https://github.com/Couto)

The theme Mathias was created by [mathiasbynens](https://github.com/mathiasbynens/dotfiles)

The LiquidCarbon themes were created by [markcho](https://github.com/markcho/iTerm2_LiquidCarbon)

The NightLion themes were created by [Curvve Media](http://www.curvve.com/blog/category/themes/)

The Tomorrow themes were created by [chriskempson](https://github.com/chriskempson/tomorrow-theme/tree/master/iTerm2)

The Twilight theme was created by [stefri](https://gist.github.com/stefri/1183140)

The Teerb theme was created by [Teerb](https://gist.github.com/teerb/1360453)

The IR_Black theme was found [here](https://gist.github.com/meqif/1238378)

The Misterioso theme was created by [flooose](https://github.com/flooose/misterioso-iterm2)

The Hybrid theme was found [here](https://gist.github.com/luan/6362811)

The Thayer Bright theme was found [here](https://github.com/t3chnoboy/thayer-bright-iTerm)

The Spring theme was found [here](https://github.com/t3chnoboy/spring-iTerm)

The Smyck theme was found [here](https://github.com/hukl/Smyck-Color-Scheme)

The Forest Blue theme was found [here](https://github.com/olkinn/forest-blue-iTerm)

The Cobalt2 theme was created by [wesbos](https://github.com/wesbos/Cobalt2-iterm)

The WarmNeon theme was ported from [PyCharm](http://www.jetbrains.com/pycharm/) by [firewut](https://github.com/firewut)

The SpaceGray theme was created by [ryentzer](https://github.com/ryentzer/SpaceGray-iTerm)

The Jellybeans theme was created by [qtpi](https://github.com/qtpi/Jellybeans.itermcolors)

The PaulMillr theme was created by [paulmillr](https://github.com/paulmillr/dotfiles/tree/master/terminal) and ported to iTerm by me

The Harper theme was created by [idleberg](https://github.com/idleberg/Harper-iTerm2)

The CLRS theme was created by [jasonlong](https://github.com/jasonlong/iterm-clrs)

The Dracula theme was created by [zenorocha](https://github.com/zenorocha/dracula-theme)

The themes AdventureTime, AlienBlood, BirdsOfParadise, Ciapre, CrayonPonyFish, DimmedMonokai, Earthsong, Elemental, FishTank, FrontEndDelight, FunForrest, Grape, Highway, IC_Green_PPL, IC_Orange_PPL, Lavandula, Medallion, MonaLisa, Ollie, Royal, SeaShells, Shaman, SoftServer, Sundried, ToyChest, Treehouse, and Urple were created by [zdj](https://github.com/zdj/themes/tree/master/iterm2)

The Japanesque theme was created by [aereal](https://github.com/aereal/dotfiles/blob/master/colors/Japanesque/Japanesque.itermcolors)

The Seti theme was created by [jesseweed](https://github.com/jesseweed/seti-syntax/) and ported to iTerm2 by [philduffy](https://github.com/willmanduffy/seti-iterm) and slightly modified to make the ANSI blacks have a little more contrast

The Hipster Green and Jackie Brown themes were created by [Unkulunkulu](https://github.com/Unkulunkulu)

The Chalk theme was created by [achalv](https://github.com/achalv/chalk)

The Pencil Dark and Pencil Light themes were created by [mattly](https://github.com/mattly/iterm-colors-pencil)

The Flat theme was created by [ahmetsulek](https://github.com/ahmetsulek/flat-terminal)

The Atom, Brogrammer, Glacier and Darkside themes were created by [bahlo](https://github.com/bahlo/iterm-colors)

The Afterglow theme was created by [yabatadesign](https://github.com/YabataDesign/afterglow-itermcolors)

The Broadcast theme was created by [vinkla](https://github.com/vinkla/broadcast-theme)

The Arthur, N0tch2k, Pnevma, Square, and Wryan themes were created by [baskerville](https://github.com/baskerville/iTerm-2-Color-Themes)

The Belafonte Day, Belafonte Night, Paraiso Dark, and C64 themes were created by [idleberg](https://github.com/idleberg)

The 3024 Day and 3024 Night themes were created by [0x3024](https://github.com/0x3024)

The Argonaut theme was created by [effkay](https://github.com/effkay/iTerm-argonaut)

The Espresso Libre theme was created by [jurgemaister](https://github.com/jurgemaister/Espresso-Libre)

The Hardcore theme was created by [hardcore](https://github.com/hardcore/iTerm-colors)

The Rippedcasts theme was created by [mdw123](https://github.com/mdw123/rippedcasts)

The Solorized Dark Higher Contrast theme was created by [heisters](https://gist.github.com/heisters/1015503)

The VibrantInk theme was created by [asanghi](https://github.com/asanghi/vibrantinklion)

The Wez theme was created by [wez](https://gist.github.com/wez/850268/)

The Wombat theme was created by [djoyner](https://github.com/djoyner/iTerm2-wombat)

The WildCherry theme was created by [mashaal](https://github.com/mashaal/wild-cherry)

The Flatland theme was created by [realchaseadams](http://www.snip2code.com/Snippet/148193/Flatland-color-scheme-for-iTerm2)

The Neutron theme was created by [Ch4s3](https://github.com/Ch4s3/iTerm2-Neutron)

The Fideloper theme was inspired by [Fideloper](http://fideloper.com/)

The Later This Evening theme was created by [vilhalmer](https://github.com/vilhalmer/System/tree/master/terminal-themes)

The Galaxy theme was created by [jglovier](https://github.com/jglovier/galaxy-theme-iterm)

The Slate theme was created by [deneshshan](https://github.com/deneshshan)

The SpaceGray Eighties and SpaceGray Eighties Dull themes were created by [mhkeller](https://github.com/mhkeller/spacegray-eighties-iterm)

The Borland theme was created by [delip](https://gist.github.com/delip/9e16c606d9331d69d681)

The Cobalt Neon theme was created by [vazquez](https://github.com/vazquez/cobalt-neon-iterm)

The AtelierSulphurpool theme was created by [atelierbram](http://atelierbram.github.io/syntax-highlighting/atelier-schemes/sulphurpool/)

The Batman, Spiderman, and The Hulk themes were created by [pyrophos](https://github.com/pyrophos)

The ENCOM theme was created by [Josh Braun](http://wideaperture.net)

The Floraverse theme was created by [papayakitty](http://floraverse.com/)

The Material and MaterialDark themes were created by [stoeffel](https://github.com/stoeffel/material-iterm)

The OceanicMaterial theme was created by [rahulpatel](https://github.com/rahulpatel)

The AtomOneLight theme was created by [iamstarkov](https://github.com/iamstarkov)

The Piatto Light theme was created by [kovv](https://github.com/kovv)

The DotGov theme was inspired by the color palette used in the [U.S. Web Design Standards](https://standards.usa.gov/visual-style/)

The DuoTone Dark theme was created by [chibicode](http://chibicode.com) based on [simurai](https://github.com/simurai)'s [duotone-dark](https://github.com/simurai/duotone-dark-syntax) Atom theme.

The JetBrains Darcula theme was created by [vitstr](https://github.com/vitstr)

The Bright Lights theme was created by [tw15egan](https://github.com/tw15egan)

The Ubuntu theme was inspired by default Ubuntu's console colors. Created by [Maximus](http://superuser.com/questions/497240/ubuntu-purple-terminal-colors-in-conemu) and ported to iTerm2 by [stepin](https://github.com/stepin).

The Under The Sea theme was created by [peterpme](https://github.com/peterpme)

The One Half themes were created by [sonph](https://github.com/sonph), based on Atom's One with some tweakings.

The FirefoxDev theme was created by [Or3stis](https://github.com/Or3stis)

The Ryuuko theme was created by [dylanaraps](https://github.com/dylanaraps) and added by [iandrewt](https://github.com/iandrewt)

The Firewatch theme was created by [Sebastian Szturo](https://github.com/SebastianSzturo) as an [atom syntax theme](https://atom.io/themes/firewatch-syntax) and ported to an iTerm scheme by [Ben Styles](https://github.com/leeds-ebooks). It was originally inspired by the [Firewatch game](http://www.firewatchgame.com/).

The Pandora theme was created by [milosmatic](https://github.com/milosmatic/Pandora-iterm)

The Elementary OS  theme was created by [elementary.io](https://elementary.io/) and added by [987poiuytrewq](https://github.com/987poiuytrewq)

The Gruvbox Dark  theme was created by [morhetz](https://github.com/morhetz) and added by [mcchrish](https://github.com/mcchrish)

The Ayu and Ayu Light  themes were created by [alebcay](https://github.com/alebcay)

The Deep  theme was created by [ADoyle](https://github.com/adoyle-h)

The Red Planet theme was created by [ibrokemypie](https://github.com/ibrokemypie) based on [eliquious](https://github.com/eliquious)'s [Red Planet](https://github.com/eliquious/Red-Planet-Theme) Sublime Text theme.

<<<<<<< HEAD
The Tango Adapted theme and its slightly less bright counterpart Tango Half Adapted were created by [crowsonkb](https://github.com/crowsonkb), based on iTerm2's Tango Light theme.
=======
The Pro Light theme was adapted from the Pro theme by [crowsonkb](https://github.com/crowsonkb) using her [iterm_schemer](https://github.com/crowsonkb/iterm_schemer) tool.
>>>>>>> 7f3b5ef6

If there are other color schemes you'd like to see included, drop me a line!

## Extra
### X11 Installation
To install under the [X Window System](https://www.x.org/):

* Import the .xrdb file of the scheme you'd like to use:

        #include "/home/mbadolato/iTerm2-Color-Schemes/xrdb/Blazer.xrdb"

* Use the `#define`s provided by the imported .xrdb file:

        Rxvt*color0:       Ansi_0_Color
        Rxvt*color1:       Ansi_1_Color
        Rxvt*color2:       Ansi_2_Color
        Rxvt*color3:       Ansi_3_Color
        Rxvt*color4:       Ansi_4_Color
        Rxvt*color5:       Ansi_5_Color
        Rxvt*color6:       Ansi_6_Color
        Rxvt*color7:       Ansi_7_Color
        Rxvt*color8:       Ansi_8_Color
        Rxvt*color9:       Ansi_9_Color
        Rxvt*color10:      Ansi_10_Color
        Rxvt*color11:      Ansi_11_Color
        Rxvt*color12:      Ansi_12_Color
        Rxvt*color13:      Ansi_13_Color
        Rxvt*color14:      Ansi_14_Color
        Rxvt*color15:      Ansi_15_Color
        Rxvt*colorBD:      Bold_Color
        Rxvt*colorIT:      Italic_Color
        Rxvt*colorUL:      Underline_Color
        Rxvt*foreground:   Foreground_Color
        Rxvt*background:   Background_Color
        Rxvt*cursorColor:  Cursor_Color

        XTerm*color0:      Ansi_0_Color
        XTerm*color1:      Ansi_1_Color
        XTerm*color2:      Ansi_2_Color
        XTerm*color3:      Ansi_3_Color
        XTerm*color4:      Ansi_4_Color
        XTerm*color5:      Ansi_5_Color
        XTerm*color6:      Ansi_6_Color
        XTerm*color7:      Ansi_7_Color
        XTerm*color8:      Ansi_8_Color
        XTerm*color9:      Ansi_9_Color
        XTerm*color10:     Ansi_10_Color
        XTerm*color11:     Ansi_11_Color
        XTerm*color12:     Ansi_12_Color
        XTerm*color13:     Ansi_13_Color
        XTerm*color14:     Ansi_14_Color
        XTerm*color15:     Ansi_15_Color
        XTerm*colorBD:     Bold_Color
        XTerm*colorIT:     Italic_Color
        XTerm*colorUL:     Underline_Color
        XTerm*foreground:  Foreground_Color
        XTerm*background:  Background_Color
        XTerm*cursorColor: Cursor_Color

* Store the above snippets in a file and pass it in:

        $ xrdb -merge YOUR_FILE_CONTAINING_ABOVE_SNIPPETS

* Open new XTerm or Rxvt windows to see the changes.

* Adapt this procedure to other terminals as needed.

### Terminator color schemes

Edit your Terminator configuration file (located in: `$HOME/.config/terminator/config`) and add the configurations for the theme(s) you'd like to use the ``[profiles]`` section. The `terminator/` directory contains the config snippets you'll need. Just paste the configurations into the `[profiles]` sections, and you're good to go!

At a minimum, this is all you need. You can customize the fonts and other aspects as well, if you wish. See the Terminator documentation for more details.

An example config file that includes the code snippet for the Symfonic theme would look like this:

```ini
[global_config]
    [keybindings]
    [profiles]
      [[default]]
        palette = "#1a1a1a:#f4005f:#98e024:#fa8419:#9d65ff:#f4005f:#58d1eb:#c4c5b5:#625e4c:#f4005f:#98e024:#e0d561:#9d65ff:#f4005f:#58d1eb:#f6f6ef"
        background_image = None
        use_system_font = False
        cursor_color = "#f6f7ec"
        foreground_color = "#c4c5b5"
        font = Source Code Pro Light 11
        background_color = "#1a1a1a"
      [[Symfonic]]
        palette = "#000000:#dc322f:#56db3a:#ff8400:#0084d4:#b729d9:#ccccff:#ffffff:#1b1d21:#dc322f:#56db3a:#ff8400:#0084d4:#b729d9:#ccccff:#ffffff"
        background_color = "#000000"
        cursor_color = "#dc322f"
        foreground_color = "#ffffff"
        background_image = None
    [layouts]
      [[default]]
        [[[child1]]]
          type = Terminal
          parent = window0
        [[[window0]]]
          type = Window
          parent = ""
    [plugins]
```

### Konsole color schemes

Copy the themes from the `konsole` directory to `$HOME/.config/konsole`, restart Konsole and choose your new theme from the profile preferences window.

If you want to make the themes available to all users, copy the .colorscheme files to `/usr/share/konsole`.

### Terminal color schemes
Just double click on selected theme in `terminal` directory

### PuTTY color schemes

#### New Session Method
This method creates a new blank session with JUST colors set properly.

Download the appropriate `colorscheme.reg` file and import the registry changes by right-clicking and choosing Merge. Choose "Yes" when prompted if you're sure. Color scheme will show up as a new PuTTY session with all defaults except entries at `Window > Colours > Adjust the precise colours PuTTY displays`.

#### Modify Session Method
This method modifies an existing session and changes JUST the color settings.

Download the appropriate `colorscheme.reg` file. Open the file with a text editor and change the color scheme portion (`Molokai` below) to match the session you want to modify:

```
[HKEY_CURRENT_USER\Software\SimonTatham\PuTTY\Sessions\Molokai]
- CHANGE TO (EXAMPLE) -
[HKEY_CURRENT_USER\Software\SimonTatham\PuTTY\Sessions\root@localhost]
```

**NOTE**: Some special characters will need to be changed to their Percent-encoded representation (IE, Space as `%20`). To quickly find the right session name view the top-level entries at `HKEY_CURRENT_USER\Software\SimonTatham\PuTTY\Sessions\` with `regedit.exe`.

#### Other PuTTY Recommendations

```
Window > Apprearance
	Font: Consolas, bold, 14-point
	Font quality:
		( ) Antialiased     ( ) Non-Antialiased
		(O) ClearType       ( ) Default
Window > Colours
	[X] Allow terminal to specify ANSI colours
	[X] Allow terminal to use xterm 256-colour mode
	Indicate bolded text by changing:
		( ) The font   (O) The colour   ( ) Both
	[ ] Attempt to use logical palettes
	[ ] Use system colours
```


### Previewing color schemes

[preview.rb](tools/preview.rb) is a simple script that allows you to preview
the color schemes without having to import them. It parses .itermcolors files
and applies the colors to the current session using [iTerm's proprietary
escape codes](https://iterm2.com/documentation-escape-codes.html). As noted in
the linked page, it doesn't run on tmux or screen.

```sh
# Apply AdventureTime scheme to the current session
tools/preview.rb schemes/AdventureTime.itermcolors

# Apply the schemes in turn.
# - Press (almost) any key to advance; hit CTRL-C or ESC to stop
# - Press the delete key to go back
tools/preview.rb schemes/*
```

----

iTerm Color Schemes | iTerm2 Color Schemes | iTerm 2 Color Schemes | iTerm Themes | iTerm2 Themes | iTerm 2 Themes

[![Analytics](https://ga-beacon.appspot.com/UA-30661340-2/mbadolato/iTerm2-Color-Schemes?pixel)](https://github.com/igrigorik/ga-beacon)<|MERGE_RESOLUTION|>--- conflicted
+++ resolved
@@ -897,11 +897,9 @@
 
 The Red Planet theme was created by [ibrokemypie](https://github.com/ibrokemypie) based on [eliquious](https://github.com/eliquious)'s [Red Planet](https://github.com/eliquious/Red-Planet-Theme) Sublime Text theme.
 
-<<<<<<< HEAD
 The Tango Adapted theme and its slightly less bright counterpart Tango Half Adapted were created by [crowsonkb](https://github.com/crowsonkb), based on iTerm2's Tango Light theme.
-=======
+
 The Pro Light theme was adapted from the Pro theme by [crowsonkb](https://github.com/crowsonkb) using her [iterm_schemer](https://github.com/crowsonkb/iterm_schemer) tool.
->>>>>>> 7f3b5ef6
 
 If there are other color schemes you'd like to see included, drop me a line!
 
