#iTerm Color Schemes#

- [Intro](#intro)
- [Installation Instructions](#installation-instructions)
- [Contribute](#contribute)
- [Screenshots](#screenshots)
- [Credits](#credits)
- [Extra](#extra)
  - [X11 Installation](#x11-installation)
  - [Konsole color schemes](#konsole-color-schemes)
  - [Terminator color schemes](#terminator-color-schemes)
  - [Mac OS Terminal color schemes](#terminal-color-schemes)
  - [Previewing color schemes](#previewing-color-schemes)

##Intro##
This is a set of color schemes for iTerm (aka iTerm2). Screenshots below and in the [screenshots](screenshots/) directory.

##Installation Instructions##
To install:

* Launch iTerm 2. Get the latest version at <a href="http://www.iterm2.com">iterm2.com</a>
* Type CMD+i (⌘+i)
* Navigate to **Colors** tab
* Click on **Color Presets**
* Click on **Import**
* Select the .itermcolors file(s) of the scheme(s) you'd like to use
* Click on **Color Presets** and choose a color scheme

##Contribute##
Have a great iTerm theme? Send it to me via a Pull Request! To export your theme settings:

* Launch iTerm 2
* Type CMD+i (⌘+i)
* Navigate to **Colors** tab
* Click on **Color Presets**
* Click on **Export**
* Save the .itermcolors file

To include a screenshot, please generate the output using the [screenshotTable.sh script](tools/screenshotTable.sh) in the ```tools``` directory.

**For screenshot consistency, please have your font set to 13pt Monaco and no transparency on the window**

##Screenshots##
###3024 Day###

![Screenshot](screenshots/3024_day.png)

###3024 Night###

![Screenshot](screenshots/3024_night.png)

###AdventureTime###

![Screenshot](screenshots/adventure_time.png)

###Afterglow###

![Screenshot](screenshots/afterglow.png)

###AlienBlood###

![Screenshot](screenshots/alien_blood.png)

###Argonaut###

![Screenshot](screenshots/argonaut.png)

###Arthur###

![Screenshot](screenshots/arthur.png)

###AtelierSulphurpool###

![Screenshot](screenshots/atelier-sulphurpool_dark.png)

###Atom###

![Screenshot](screenshots/atom.png)

###Atom One Light###

![Screenshot](screenshots/atom_one_light.png)

###Batman###

![Screenshot](screenshots/batman.png)

###Belafonte Day###

![Screenshot](screenshots/belafonte_day.png)

###Belafonte Night###

![Screenshot](screenshots/belafonte_night.png)

###BirdsOfParadise###

![Screenshot](screenshots/birds_of_paradise.png)

###Blazer###

![Screenshot](screenshots/blazer.png)

###Borland###

![Screenshot](screenshots/borland.png)

###Bright Lights###

![Screenshot](screenshots/bright_lights.png)

###Broadcast###

![Screenshot](screenshots/broadcast.png)

###Brogrammer###

![Screenshot](screenshots/brogrammer.png)

###C64###

![Screenshot](screenshots/c64.png)

###Chalk###

![Screenshot](screenshots/chalk.png)

###Chalkboard###

![Screenshot](screenshots/chalkboard.png)

###Ciapre###

![Screenshot](screenshots/ciapre.png)

###CLRS###

![Screenshot](screenshots/clrs.png)

###Cobalt Neon###

![Screenshot](screenshots/cobalt_neon.png)

###Cobalt2###

![Screenshot](screenshots/cobalt2.png)

###CrayonPonyFish###

![Screenshot](screenshots/crayon_pony_fish.png)

###Dark Pastel###

![Screenshot](screenshots/dark_pastel.png)

###Darkside###

![Screenshot](screenshots/darkside.png)

###Desert###

![Screenshot](screenshots/desert.png)

###DimmedMonokai###

![Screenshot](screenshots/dimmed_monokai.png)

###DotGov###

![Screenshot](screenshots/dot_gov.png)

###Dracula###

![Screenshot](screenshots/dracula.png)

###Duotone Dark###

![Screenshot](screenshots/duotone_dark.png)

###Earthsong###

![Screenshot](screenshots/earthsong.png)

###Elemental###

![Screenshot](screenshots/elemental.png)

###ENCOM###

![Screenshot](screenshots/encom.png)

###Espresso###

![Screenshot](screenshots/espresso.png)

###Espresso Libre###

![Screenshot](screenshots/espresso_libre.png)

###Fideloper###

![Screenshot](screenshots/fideloper.png)

<<<<<<< HEAD
###FirefoxDev###

![Screenshot](screenshots/firefox_dev.png)
=======
###Firewatch###

![Screenshot](screenshots/firewatch.png)
>>>>>>> 2d282482

###FishTank###

![Screenshot](screenshots/fish_tank.png)

###Flat###

![Screenshot](screenshots/flat.png)

###Flatland###

![Screenshot](screenshots/flatland.png)

###Floraverse###

![Screenshot](screenshots/floraverse.png)

###FrontEndDelight###

![Screenshot](screenshots/front_end_delight.png)

###FunForrest###

![Screenshot](screenshots/fun_forrest.png)

###Galaxy###

![Screenshot](screenshots/galaxy.png)

###Github###

![Screenshot](screenshots/github.png)

###Glacier###

![Screenshot](screenshots/glacier.png)

###Grape###

![Screenshot](screenshots/grape.png)

###Grass###

![Screenshot](screenshots/grass.png)

###Hardcore###

![Screenshot](screenshots/hardcore.png)

###Harper###

![Screenshot](screenshots/harper.png)

###Highway###

![Screenshot](screenshots/highway.png)

###Hipster Green###

![Screenshot](screenshots/hipster_green.png)

###Homebrew###

![Screenshot](screenshots/homebrew.png)

###Hurtado###

![Screenshot](screenshots/hurtado.png)

###Hybrid###

![Screenshot](screenshots/hybrid.png)

###IC_Green_PPL###

![Screenshot](screenshots/ic_green_ppl.png)

###IC_Orange_PPL###

![Screenshot](screenshots/ic_orange_ppl.png)

###idleToes###

![Screenshot](screenshots/idleToes.png)

###IR_Black###

![Screenshot](screenshots/ir_black.png)

###Jackie Brown###

![Screenshot](screenshots/jackie_brown.png)

###Japanesque###

![Screenshot](screenshots/japanesque.png)

###Jellybeans###

![Screenshot](screenshots/jellybeans.png)

###JetBrains Darcula###

![Screenshot](screenshots/jetbrains_darcula.png)

###Kibble###

![Screenshot](screenshots/kibble.png)

###Later This Evening ###

![Screenshot](screenshots/later_this_evening.png)

###Lavandula###

![Screenshot](screenshots/lavandula.png)

###LiquidCarbon###

![Screenshot](screenshots/liquid_carbon.png)

###LiquidCarbonTransparent###

![Screenshot](screenshots/liquid_carbon_transparent.png)

###LiquidCarbonTransparentInverse###

![Screenshot](screenshots/liquid_carbon_transparent_inverse.png)

###Man Page###

![Screenshot](screenshots/man_page.png)

###Material###

![Screenshot](screenshots/material.png)

###MaterialDark###

![Screenshot](screenshots/material_dark.png)

###Mathias###

![Screenshot](screenshots/mathias.png)

###Medallion###

![Screenshot](screenshots/medallion.png)

###Misterioso###

![Screenshot](screenshots/misterioso.png)

###Molokai###

![Screenshot](screenshots/molokai.png)

###MonaLisa###

![Screenshot](screenshots/mona_lisa.png)

###Monokai Soda###

![Screenshot](screenshots/monokai_soda.png)

###N0tch2k###

![Screenshot](screenshots/n0tch2k.png)

###Neopolitan###

![Screenshot](screenshots/neopolitan.png)

###Neutron###

![Screenshot](screenshots/neutron.png)

###NightLion v1###

![Screenshot](screenshots/nightlion_v1.png)

###NightLion v2###

![Screenshot](screenshots/nightlion_v2.png)

###Novel###

![Screenshot](screenshots/novel.png)

###Obsidian###

![Screenshot](screenshots/obsidian.png)

###Ocean###

![Screenshot](screenshots/ocean.png)


###OceanicMaterial###

![Screenshot](screenshots/oceanic_material.png)

###Ollie###

![Screenshot](screenshots/ollie.png)

###Paraiso Dark###

![Screenshot](screenshots/paraiso_dark.png)

###PaulMillr###

![Screenshot](screenshots/paul_millr.png)

###Pencil Dark###

![Screenshot](screenshots/pencil_dark.png)

###Pencil Light###

![Screenshot](screenshots/pencil_light.png)

###Piatto Light###

![Screenshot](screenshots/piatto_light.png)

###Pnevma###

![Screenshot](screenshots/pnevma.png)

###Pro###

![Screenshot](screenshots/pro.png)

###Red Alert###

![Screenshot](screenshots/red_alert.png)

###Red Sands###

![Screenshot](screenshots/red_sands.png)

###Rippedcasts###

![Screenshot](screenshots/rippedcasts.png)

###Royal###

![Screenshot](screenshots/royal.png)

###Ryuuko###

![Screenshot](screenshots/ryuuko.png)

###Seafoam Pastel###

![Screenshot](screenshots/seafoam_pastel.png)

###SeaShells###

![Screenshot](screenshots/sea_shells.png)

###Seti###

![Screenshot](screenshots/seti.png)

###Shaman###

![Screenshot](screenshots/shaman.png)

###Slate###

![Screenshot](screenshots/slate.png)

###Smyck###

![Screenshot](screenshots/smyck.png)

###SoftServer###

![Screenshot](screenshots/soft_server.png)

###Solarized Darcula (With background image)###

![Screenshot](screenshots/solarized_darcula_with_background.png)

###Solarized Darcula (Without background image)###

![Screenshot](screenshots/solarized_darcula.png)

###Solarized Dark###

![Screenshot](screenshots/solarized_dark.png)

###Solarized Dark - Patched###

Some applications assume the ANSI color code 8 is a gray color. Solarized treats
this code as equal to the background. This theme is for people who prefer the
former. See issues [#59][issue-59], [#62][issue-62], and [#63][issue-63] for
more information.

![Screenshot](screenshots/solarized_dark_patched.png)

[issue-59]: https://github.com/mbadolato/iTerm2-Color-Schemes/issues/59
[issue-62]: https://github.com/mbadolato/iTerm2-Color-Schemes/issues/62
[issue-63]: https://github.com/mbadolato/iTerm2-Color-Schemes/issues/63

###Solarized Dark Higher Contrast###

![Screenshot](screenshots/solarized_dark_higher_contrast.png)

###Solarized Light###

![Screenshot](screenshots/solarized_light.png)

###SpaceGray###

![Screenshot](screenshots/space_gray.png)

###SpaceGray Eighties###

![Screenshot](screenshots/spacegray_eighties.png)

###SpaceGray Eighties Dull###

![Screenshot](screenshots/spacegray_eighties_dull.png)

###Spacedust###

![Screenshot](screenshots/spacedust.png)

###Spiderman###

![Screenshot](screenshots/spiderman.png)

###Spring###

![Screenshot](screenshots/spring.png)

###Square###

![Screenshot](screenshots/square.png)

###Sundried###

![Screenshot](screenshots/sundried.png)

###Symfonic###

![Screenshot](screenshots/symfonic.png)

###Teerb###

![Screenshot](screenshots/teerb.png)

###Terminal Basic###

![Screenshot](screenshots/terminal_basic.png)

###Thayer Bright###

![Screenshot](screenshots/thayer_bright.png)

###The Hulk###

![Screenshot](screenshots/the_hulk.png)

###Tomorrow###

![Screenshot](screenshots/tomorrow.png)

###Tomorrow Night###

![Screenshot](screenshots/tomorrow_night.png)

###Tomorrow Night Blue###

![Screenshot](screenshots/tomorrow_night_blue.png)

###Tomorrow Night Bright###

![Screenshot](screenshots/tomorrow_night_bright.png)

###Tomorrow Night Eighties###

![Screenshot](screenshots/tomorrow_night_eighties.png)

###ToyChest###

![Screenshot](screenshots/toy_chest.png)

###Treehouse###

![Screenshot](screenshots/treehouse.png)

###Twilight###

![Screenshot](screenshots/twilight.png)

###Ubuntu###

![Screenshot](screenshots/ubuntu.png)

###Urple###

![Screenshot](screenshots/urple.png)

###Vaughn###

![Screenshot](screenshots/vaughn.png)

###VibrantInk###

![Screenshot](screenshots/vibrant_ink.png)

###WarmNeon###

![Screenshot](screenshots/warm_neon.png)

###Wez###

![Screenshot](screenshots/wez.png)

###WildCherry###

![Screenshot](screenshots/wild_cherry.png)

###Wombat###

![Screenshot](screenshots/wombat.png)

###Wryan###

![Screenshot](screenshots/wryan.png)

###Zenburn###

![Screenshot](screenshots/zenburn.png)

## Credits
The schemes Novel, Espresso, Grass, Homebrew, Ocean, Pro, Man Page, Red Sands, and Terminal Basic are ports of the schemes of the same name included with the Mac Terminal application. All of Terminal's schemes have now been ported, with the excption of "Solid Colors" (random backgrounds, which iTerm doesn't support) and "Aerogel" (which is hideous).

The scheme idleToes was inspired by the [idleFingers](http://idlefingers.co.uk/) TextMate theme and suggested for inclusion by Seth Wilson.

The scheme Zenburn was inspired by the [Zenburn](http://snk.tuxfamily.org/log/zenburn-terminal-color-scheme.html) version created by Suraj N. Kurapati.

The scheme Symfonic was inspired by the color scheme used in the [documentation](http://symfony.com/doc/current/book/index.html) for the [Symfony](http://www.symfony.com) PHP Framework.

The scheme Github was inspired by the color theme palette used at [Github](http://github.com/) for their UI and in some of their mascot images.

The scheme Solarized Darcula was inspired by the color theme created by [@rickhanlonii](https://github.com/rickhanlonii). There are two screenshots below; one with a background and one without. The background image is included in the backgrounds/ directory and the image must be manually set on the profile's Preferences->Window tab. It's hard to see from the screenshot, but it looks great!

The theme Hurtado was found [here](https://github.com/juanghurtado/dotfiles).

The theme Molokai was based on the [vim colorscheme](https://github.com/tomasr/molokai) of the same name.

The theme Monokai Soda was found [here](https://github.com/deepsweet/Monokai-Soda-iTerm).

The theme Neopolitan was created by [daytonn](https://github.com/daytonn/iTerm2-Color-Schemes)

The themes Solarized Dark and Solarized Light come from the official [Solarized web site](http://ethanschoonover.com/solarized)

The Obsidian theme was on my hard drive and I don't recall where it came from. If anyone knows, ping me and I'll link back to the author(s).

The Spacedust theme was created by [mhallendal](https://github.com/mhallendal/spacedust-theme) and ported to iTerm by [Couto](https://github.com/Couto)

The theme Mathias was created by [mathiasbynens](https://github.com/mathiasbynens/dotfiles)

The LiquidCarbon themes were created by [markcho](https://github.com/markcho/iTerm2_LiquidCarbon)

The NightLion themes were created by [Curvve Media](http://www.curvve.com/blog/category/themes/)

The Tomorrow themes were created by [chriskempson](https://github.com/chriskempson/tomorrow-theme/tree/master/iTerm2)

The Twilight theme was created by [stefri](https://gist.github.com/stefri/1183140)

The Teerb theme was created by [Teerb](https://gist.github.com/teerb/1360453)

The IR_Black theme was found [here](https://gist.github.com/meqif/1238378)

The Misterioso theme was created by [flooose](https://github.com/flooose/misterioso-iterm2)

The Hybrid theme was found [here](https://gist.github.com/luan/6362811)

The Thayer Bright theme was found [here](https://github.com/t3chnoboy/thayer-bright-iTerm)

The Spring theme was found [here](https://github.com/t3chnoboy/spring-iTerm)

The Smyck theme was found [here](https://github.com/hukl/Smyck-Color-Scheme)

The Cobalt2 theme was created by [wesbos](https://github.com/wesbos/Cobalt2-iterm)

The WarmNeon theme was ported from [PyCharm](http://www.jetbrains.com/pycharm/) by [firewut](https://github.com/firewut)

The SpaceGray theme was created by [ryentzer](https://github.com/ryentzer/SpaceGray-iTerm)

The Jellybeans theme was created by [qtpi](https://github.com/qtpi/Jellybeans.itermcolors)

The PaulMillr theme was created by [paulmillr](https://github.com/paulmillr/dotfiles/tree/master/terminal) and ported to iTerm by me

The Harper theme was created by [idleberg](https://github.com/idleberg/Harper-iTerm2)

The CLRS theme was created by [jasonlong](https://github.com/jasonlong/iterm-clrs)

The Dracula theme was created by [zenorocha](https://github.com/zenorocha/dracula-theme)

The themes AdventureTime, AlienBlood, BirdsOfParadise, Ciapre, CrayonPonyFish, DimmedMonokai, Earthsong, Elemental, FishTank, FrontEndDelight, FunForrest, Grape, Highway, IC_Green_PPL, IC_Orange_PPL, Lavandula, Medallion, MonaLisa, Ollie, Royal, SeaShells, Shaman, SoftServer, Sundried, ToyChest, Treehouse, and Urple were created by [zdj](https://github.com/zdj/themes/tree/master/iterm2)

The Japanesque theme was created by [aereal](https://github.com/aereal/dotfiles/blob/master/colors/Japanesque/Japanesque.itermcolors)

The Seti theme was created by [jesseweed](https://github.com/jesseweed/seti-syntax/) and ported to iTerm2 by [philduffy](https://github.com/philduffy/seti-iterm) and slightly modified to make the ANSI blacks have a little more contrast

The Hipster Green and Jackie Brown themes were created by [Unkulunkulu](https://github.com/Unkulunkulu)

The Chalk theme was created by [achalv](https://github.com/achalv/chalk)

The Pencil Dark and Pencil Light themes were created by [mattly](https://github.com/mattly/iterm-colors-pencil)

The Flat theme was created by [ahmetsulek](https://github.com/ahmetsulek/flat-terminal)

The Atom, Brogrammer, Glacier and Darkside themes were created by [bahlo](https://github.com/bahlo/iterm-colors)

The Afterglow theme was created by [yabatadesign](https://github.com/YabataDesign/afterglow-itermcolors)

The Broadcast theme was created by [vinkla](https://github.com/vinkla/broadcast-theme)

The Arthur, N0tch2k, Pnevma, Square, and Wryan themes were created by [baskerville](https://github.com/baskerville/iTerm-2-Color-Themes)

The Belafonte Day, Belafonte Night, Paraiso Dark, and C64 themes were created by [idleberg](https://github.com/idleberg)

The 3024 Day and 3024 Night themes were created by [0x3024](https://github.com/0x3024)

The Argonaut theme was created by [effkay](https://github.com/effkay/iTerm-argonaut)

The Espresso Libre theme was created by [jurgemaister](https://github.com/jurgemaister/Espresso-Libre)

The Hardcore theme was created by [hardcore](https://github.com/hardcore/iTerm-colors)

The Rippedcasts theme was created by [mdw123](https://github.com/mdw123/rippedcasts)

The Solorized Dark Higher Contrast theme was created by [heisters](https://gist.github.com/heisters/1015503)

The VibrantInk theme was created by [asanghi](https://github.com/asanghi/vibrantinklion)

The Wez theme was created by [wez](https://gist.github.com/wez/850268/)

The Wombat theme was created by [djoyner](https://github.com/djoyner/iTerm2-wombat)

The WildCherry theme was created by [mashaal](https://github.com/mashaal/wild-cherry)

The Flatland theme was created by [realchaseadams](http://www.snip2code.com/Snippet/148193/Flatland-color-scheme-for-iTerm2)

The Neutron theme was created by [Ch4s3](https://github.com/Ch4s3/iTerm2-Neutron)

The Fideloper theme was inspired by [Fideloper](http://fideloper.com/)

The Later This Evening theme was created by [vilhalmer](https://github.com/vilhalmer/System/tree/master/terminal-themes)

The Galaxy theme was created by [jglovier](https://github.com/jglovier/galaxy-theme-iterm)

The Slate theme was created by [deneshshan](https://github.com/deneshshan)

The SpaceGray Eighties and SpaceGray Eighties Dull themes were created by [mhkeller](https://github.com/mhkeller/spacegray-eighties-iterm)

The Borland theme was created by [delip](https://gist.github.com/delip/9e16c606d9331d69d681)

The Cobalt Neon theme was created by [vazquez](https://github.com/vazquez/cobalt-neon-iterm)

The AtelierSulphurpool theme was created by [atelierbram](http://atelierbram.github.io/syntax-highlighting/atelier-schemes/sulphurpool/)

The Batman, Spiderman, and The Hulk themes were created by [pyrophos](https://github.com/pyrophos)

The ENCOM theme was created by [Josh Braun](http://wideaperture.net)

The Floraverse theme was created by [papayakitty](http://floraverse.com/)

The Material and MaterialDark themes were created by [stoeffel](https://github.com/stoeffel/material-iterm)

The OceanicMaterial theme was created by [rahulpatel](https://github.com/rahulpatel)

The AtomOneLight theme was created by [iamstarkov](https://github.com/iamstarkov)

The Piatto Light theme was created by [kovv](https://github.com/kovv)

The DotGov theme was inspired by the color palette used in the [U.S. Web Design Standards](https://playbook.cio.gov/designstandards/visual-style/)

The DuoTone Dark theme was created by [chibicode](http://chibicode.com) based on [simurai](https://github.com/simurai)'s [duotone-dark](https://github.com/simurai/duotone-dark-syntax) Atom theme.

The JetBrains Darcula theme was created by [vitstr](https://github.com/vitstr)

The Bright Lights theme was created by [tw15egan](https://github.com/tw15egan)

The Ubuntu theme was inspired by default Ubuntu's console colors. Created by [Maximus](http://superuser.com/questions/497240/ubuntu-purple-terminal-colors-in-conemu) and ported to iTerm2 by [stepin](https://github.com/stepin).

<<<<<<< HEAD
The FirefoxDev theme was created by [Or3stis](https://github.com/Or3stis)

The Ryuuko theme was created by [dylanaraps](https://github.com/dylanaraps) and added by [iandrewt](https://github.com/iandrewt)
=======
The Firewatch theme was created by [Sebastian Szturo](https://github.com/SebastianSzturo) as an [atom syntax theme](https://atom.io/themes/firewatch-syntax) and ported to an iTerm scheme by [Ben Styles](https://github.com/leeds-ebooks). It was originally inspired by the [Firewatch game](http://www.firewatchgame.com/).
>>>>>>> 2d282482

If there are other color schemes you'd like to see included, drop me a line!

## Extra
###X11 Installation###
To install under the [X Window System](http://www.x.org/):

* Import the .xrdb file of the scheme you'd like to use:

        #include "/home/mbadolato/iTerm2-Color-Schemes/xrdb/Blazer.xrdb"

* Use the `#define`s provided by the imported .xrdb file:

        Rxvt*color0:       Ansi_0_Color
        Rxvt*color1:       Ansi_1_Color
        Rxvt*color2:       Ansi_2_Color
        Rxvt*color3:       Ansi_3_Color
        Rxvt*color4:       Ansi_4_Color
        Rxvt*color5:       Ansi_5_Color
        Rxvt*color6:       Ansi_6_Color
        Rxvt*color7:       Ansi_7_Color
        Rxvt*color8:       Ansi_8_Color
        Rxvt*color9:       Ansi_9_Color
        Rxvt*color10:      Ansi_10_Color
        Rxvt*color11:      Ansi_11_Color
        Rxvt*color12:      Ansi_12_Color
        Rxvt*color13:      Ansi_13_Color
        Rxvt*color14:      Ansi_14_Color
        Rxvt*color15:      Ansi_15_Color
        Rxvt*colorBD:      Bold_Color
        Rxvt*colorIT:      Italic_Color
        Rxvt*colorUL:      Underline_Color
        Rxvt*foreground:   Foreground_Color
        Rxvt*background:   Background_Color
        Rxvt*cursorColor:  Cursor_Color

        XTerm*color0:      Ansi_0_Color
        XTerm*color1:      Ansi_1_Color
        XTerm*color2:      Ansi_2_Color
        XTerm*color3:      Ansi_3_Color
        XTerm*color4:      Ansi_4_Color
        XTerm*color5:      Ansi_5_Color
        XTerm*color6:      Ansi_6_Color
        XTerm*color7:      Ansi_7_Color
        XTerm*color8:      Ansi_8_Color
        XTerm*color9:      Ansi_9_Color
        XTerm*color10:     Ansi_10_Color
        XTerm*color11:     Ansi_11_Color
        XTerm*color12:     Ansi_12_Color
        XTerm*color13:     Ansi_13_Color
        XTerm*color14:     Ansi_14_Color
        XTerm*color15:     Ansi_15_Color
        XTerm*colorBD:     Bold_Color
        XTerm*colorIT:     Italic_Color
        XTerm*colorUL:     Underline_Color
        XTerm*foreground:  Foreground_Color
        XTerm*background:  Background_Color
        XTerm*cursorColor: Cursor_Color

* Store the above snippets in a file and pass it in:

        $ xrdb -merge YOUR_FILE_CONTAINING_ABOVE_SNIPPETS

* Open new XTerm or Rxvt windows to see the changes.

* Adapt this procedure to other terminals as needed.

###Terminator color schemes###

Edit your Terminator configuration file (located in: `$HOME/.config/terminator/config`) and add the configurations for the theme(s) you'd like to use the ``[profiles]`` section. The `terminator/` directory contains the config snippets you'll need. Just paste the configurations into the `[profiles]` sections, and you're good to go!

At a minimum, this is all you need. You can customize the fonts and other aspects as well, if you wish. See the Terminator documentation for more details.

An example config file that includes the code snippet for the Symfonic theme would look like this:

```ini
[global_config]
    [keybindings]
    [profiles]
      [[default]]
        palette = "#1a1a1a:#f4005f:#98e024:#fa8419:#9d65ff:#f4005f:#58d1eb:#c4c5b5:#625e4c:#f4005f:#98e024:#e0d561:#9d65ff:#f4005f:#58d1eb:#f6f6ef"
        background_image = None
        use_system_font = False
        cursor_color = "#f6f7ec"
        foreground_color = "#c4c5b5"
        font = Source Code Pro Light 11
        background_color = "#1a1a1a"
      [[Symfonic]]
        palette = "#000000:#dc322f:#56db3a:#ff8400:#0084d4:#b729d9:#ccccff:#ffffff:#1b1d21:#dc322f:#56db3a:#ff8400:#0084d4:#b729d9:#ccccff:#ffffff"
        background_color = "#000000"
        cursor_color = "#dc322f"
        foreground_color = "#ffffff"
        background_image = None
    [layouts]
      [[default]]
        [[[child1]]]
          type = Terminal
          parent = window0
        [[[window0]]]
          type = Window
          parent = ""
    [plugins]
```

###Konsole color schemes###

Copy the themes from the `konsole` directory to `$HOME/.config/konsole`, restart Konsole and choose your new theme from the profile preferences window.

If you want to make the themes available to all users, copy the .colorscheme files to `/usr/share/konsole`.

###Terminal color schemes###
Just double click on selected theme in `terminal` directory

###Previewing color schemes###

[preview.rb](tools/preview.rb) is a simple script that allows you to preview
the color schemes without having to import them. It parses .itermcolors files
and applies the colors to the current session using [iTerm's proprietary
escape codes](https://iterm2.com/documentation-escape-codes.html). As noted in
the linked page, it doesn't run on tmux or screen.

```sh
# Apply AdventureTime scheme to the current session
tools/preview.rb schemes/AdventureTime.itermcolors

# Apply the schemes in turn.
# - Press any key to advance; hit CTRL-C or ESC to stop
tools/preview.rb schemes/*
```


----

iTerm Color Schemes | iTerm2 Color Schemes | iTerm 2 Color Schemes | iTerm Themes | iTerm2 Themes | iTerm 2 Themes

[![Analytics](https://ga-beacon.appspot.com/UA-30661340-2/mbadolato/iTerm2-Color-Schemes?pixel)](https://github.com/igrigorik/ga-beacon)<|MERGE_RESOLUTION|>--- conflicted
+++ resolved
@@ -201,15 +201,13 @@
 
 ![Screenshot](screenshots/fideloper.png)
 
-<<<<<<< HEAD
 ###FirefoxDev###
 
 ![Screenshot](screenshots/firefox_dev.png)
-=======
+
 ###Firewatch###
 
 ![Screenshot](screenshots/firewatch.png)
->>>>>>> 2d282482
 
 ###FishTank###
 
@@ -804,13 +802,11 @@
 
 The Ubuntu theme was inspired by default Ubuntu's console colors. Created by [Maximus](http://superuser.com/questions/497240/ubuntu-purple-terminal-colors-in-conemu) and ported to iTerm2 by [stepin](https://github.com/stepin).
 
-<<<<<<< HEAD
 The FirefoxDev theme was created by [Or3stis](https://github.com/Or3stis)
 
 The Ryuuko theme was created by [dylanaraps](https://github.com/dylanaraps) and added by [iandrewt](https://github.com/iandrewt)
-=======
+
 The Firewatch theme was created by [Sebastian Szturo](https://github.com/SebastianSzturo) as an [atom syntax theme](https://atom.io/themes/firewatch-syntax) and ported to an iTerm scheme by [Ben Styles](https://github.com/leeds-ebooks). It was originally inspired by the [Firewatch game](http://www.firewatchgame.com/).
->>>>>>> 2d282482
 
 If there are other color schemes you'd like to see included, drop me a line!
 
